--- conflicted
+++ resolved
@@ -16,13 +16,9 @@
 import androidx.compose.material.LocalContentColor
 import androidx.compose.material.MaterialTheme
 import androidx.compose.material.Text
-<<<<<<< HEAD
-import androidx.compose.material3.ExperimentalMaterial3Api
-=======
 import androidx.compose.material.minimumInteractiveComponentSize
 import androidx.compose.material3.ExperimentalMaterial3Api
 import androidx.compose.material3.Icon
->>>>>>> 0c42c03a
 import androidx.compose.material3.PlainTooltip
 import androidx.compose.material3.TooltipBox
 import androidx.compose.material3.TooltipDefaults
@@ -35,10 +31,7 @@
 import androidx.compose.ui.Modifier
 import androidx.compose.ui.focus.onFocusChanged
 import androidx.compose.ui.graphics.Color
-<<<<<<< HEAD
-=======
 import androidx.compose.ui.graphics.vector.ImageVector
->>>>>>> 0c42c03a
 import androidx.compose.ui.text.capitalize
 import androidx.compose.ui.text.font.FontWeight
 import androidx.compose.ui.text.intl.Locale
@@ -74,11 +67,7 @@
             if (!subtitle.isNullOrEmpty()) {
                 PlainTooltip {
                     Text(
-<<<<<<< HEAD
                         text = subtitle.capitalize(Locale.current),
-=======
-                        text = subtitle,
->>>>>>> 0c42c03a
                         // FIXME: Do not specify text color.
                         color = Color(0xFFEEEEEE)
                     )
